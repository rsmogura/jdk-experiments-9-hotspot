--- conflicted
+++ resolved
@@ -29,11 +29,7 @@
 /*
  * @test DeoptimizeMultipleOSRTest
  * @bug 8061817
-<<<<<<< HEAD
- * @library /testlibrary /test/lib
-=======
- * @library /testlibrary /../../test/lib /
->>>>>>> b054f8a5
+ * @library /testlibrary /test/lib /
  * @modules java.management
  * @build DeoptimizeMultipleOSRTest
  * @run main ClassFileInstaller sun.hotspot.WhiteBox
